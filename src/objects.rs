--- conflicted
+++ resolved
@@ -422,11 +422,8 @@
     pub route_id: String,
     pub stop_times: Vec<StopTime>,
     pub shape_id: Option<String>,
-<<<<<<< HEAD
     pub route_variant: Option<String>, // unofficial field (not in the GTFS spec) used to group trips with the same sequence of stops.
-=======
     pub trip_headsign: Option<String>, 
->>>>>>> 1201347b
 }
 
 impl Type for Trip {
