[package]
description = "Read GTFS (public transit timetables) files"
name = "gtfs-structures"
<<<<<<< HEAD
version = "0.20.1"
authors = ["Tristram Gräbener <tristramg@gmail.com>"]
=======
version = "0.21.0"
authors = ["Tristram Gräbener <tristramg@gmail.com>", "Antoien Desbordes <antoine.desbordes@gmail.com>"]
>>>>>>> 35cd64c2
repository = "https://github.com/rust-transit/gtfs-structure"
license = "MIT"
edition = "2018"

[features]
default = ["read-url"]
read-url = ["reqwest", "futures"]

[dependencies]
bytes = "0.5"
csv = "1.1"
derivative = "2.0"
serde = "1.0"
serde_derive = "1.0"
chrono = "0.4"
itertools = "0.9"
sha2 = "0.8"
zip = "0.5"
thiserror = "1"
rgb = "0.8"

futures = { version = "0.3", optional = true }
reqwest = { version = "0.10", optional = true, features = ["blocking", "rustls-tls"], default-features = false }<|MERGE_RESOLUTION|>--- conflicted
+++ resolved
@@ -1,13 +1,8 @@
 [package]
 description = "Read GTFS (public transit timetables) files"
 name = "gtfs-structures"
-<<<<<<< HEAD
-version = "0.20.1"
-authors = ["Tristram Gräbener <tristramg@gmail.com>"]
-=======
 version = "0.21.0"
 authors = ["Tristram Gräbener <tristramg@gmail.com>", "Antoien Desbordes <antoine.desbordes@gmail.com>"]
->>>>>>> 35cd64c2
 repository = "https://github.com/rust-transit/gtfs-structure"
 license = "MIT"
 edition = "2018"
